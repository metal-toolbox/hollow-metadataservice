package cmd

import (
	"context"
	"net/url"
	"time"

	"github.com/spf13/cobra"
	"github.com/spf13/viper"
	"golang.org/x/oauth2/clientcredentials"

	"go.hollow.sh/toolbox/ginjwt"

	"go.hollow.sh/metadataservice/internal/httpsrv"
	"go.hollow.sh/metadataservice/internal/lookup"
)

const (
	defaultDBMaxOpenConns    int           = 25
	defaultDBMaxIdleConns    int           = 25
	defaultDBConnMaxLifetime time.Duration = 5 * 60 * time.Second
)

// serveCmd represents the serve command
var serveCmd = &cobra.Command{
	Use:   "serve",
	Short: "starts the metadata server",
	Run: func(cmd *cobra.Command, args []string) {
		serve(cmd.Context())
	},
}

func init() {
	rootCmd.AddCommand(serveCmd)
	serveCmd.Flags().String("listen", "0.0.0.0:8000", "address on which to listen")
	viperBindFlag("listen", serveCmd.Flags().Lookup("listen"))

	// Tracing flags
	serveCmd.Flags().Bool("tracing", false, "enable tracing support")
	viperBindFlag("tracing.enabled", serveCmd.Flags().Lookup("tracing"))

	serveCmd.Flags().String("tracing-provider", "jaeger", "tracing provider to use")
	viperBindFlag("tracing.provider", serveCmd.Flags().Lookup("tracing-provider"))

	serveCmd.Flags().String("tracing-endpoint", "", "endpoint where traces are sent")
	viperBindFlag("tracing.endpoint", serveCmd.Flags().Lookup("tracing-endpoint"))

	serveCmd.Flags().String("tracing-environment", "production", "environment value in traces")
	viperBindFlag("tracing.environment", serveCmd.Flags().Lookup("tracing-environment"))

	// DB flags
	serveCmd.Flags().Int("db-conns-max-open", defaultDBMaxOpenConns, "max number of open database connections")
	viperBindFlag("db.connections.max_open", serveCmd.Flags().Lookup("db-conns-max-open"))

	serveCmd.Flags().Int("db-conns-max-idle", defaultDBMaxIdleConns, "max number of idle database connections")
	viperBindFlag("db.connections.max_idle", serveCmd.Flags().Lookup("db-conns-max-idle"))

	serveCmd.Flags().Duration("db-conns-max-lifetime", defaultDBConnMaxLifetime, "max database connections lifetime in seconds")
	viperBindFlag("db.connections.max_lifetime", serveCmd.Flags().Lookup("db-conns-max-lifetime"))

	// OIDC Flags
	serveCmd.Flags().Bool("oidc", true, "use oidc auth")
	viperBindFlag("oidc.enabled", serveCmd.Flags().Lookup("oidc"))

	serveCmd.Flags().String("oidc-aud", "", "expected audient on OIDC JWT")
	viperBindFlag("oidc.audience", serveCmd.Flags().Lookup("oidc-aud"))

	serveCmd.Flags().String("oidc-issuer", "", "expected issuer of OIDC JWT")
	viperBindFlag("oidc.issuer", serveCmd.Flags().Lookup("oidc-issuer"))

	serveCmd.Flags().String("oidc-jwksuri", "", "URI for JWKS listing for JWTs")
	viperBindFlag("oidc.jwksuri", serveCmd.Flags().Lookup("oidc-jwksuri"))

	serveCmd.Flags().String("oidc-roles-claim", "claim", "field containing the permissions of an OIDC JWT")
	viperBindFlag("oidc.claims.roles", serveCmd.Flags().Lookup("oidc-roles-claim"))

	serveCmd.Flags().String("oidc-username-claim", "", "additional fields to output in logs from the JWT token, ex (email)")
	viperBindFlag("oidc.claims.username", serveCmd.Flags().Lookup("oidc-username-claim"))

<<<<<<< HEAD
	// Lookup Service Flags
	serveCmd.Flags().Bool("lookup-enabled", false, "Use the lookup client to attempt to fetch metadata or userdata from an upstream source when it is not cached locall for the instance")
	viperBindFlag("lookup.enabled", serveCmd.Flags().Lookup("lookup-enabled"))

	serveCmd.Flags().String("lookup-base-url", "", "A base url (like 'https://metadata-lookup-service.tld/api/v1/') to use when fetching metadata or userdata from an upstream source")
	viperBindFlag("lookup.baseurl", serveCmd.Flags().Lookup("lookup-base-url"))

	serveCmd.Flags().String("lookup-oidc-issuer", "", "OIDC JWT issuer to the lookup service")
	viperBindFlag("lookup.oidc.issuer", serveCmd.Flags().Lookup("lookup-oidc-issuer"))

	serveCmd.Flags().String("lookup-oidc-client-id", "", "OIDC Client ID to use by the lookup service client for auth token exchange")
	viperBindFlag("lookup.oidc.clientid", serveCmd.Flags().Lookup("lookup-oidc-client-id"))

	serveCmd.Flags().String("lookup-oidc-client-secret", "", "OIDC Client Secret to use by the lookup service client for auth token exchange")
	viperBindFlag("lookup.oidc.clientsecret", serveCmd.Flags().Lookup("lookup-oidc-client-secret"))

	serveCmd.Flags().String("lookup-oidc-aud", "", "OIDC JWT audience for lookup service")
	viperBindFlag("lookup.oidc.audience", serveCmd.Flags().Lookup("lookup-oidc-aud"))

	serveCmd.Flags().StringSlice("lookup-oidc-scopes", []string{"metadata:read:metadata", "metadata:read:userdata"}, "OIDC JWT scopes for lookup service")
	viperBindFlag("lookup.oidc.scopes", serveCmd.Flags().Lookup("lookup-oidc-scopes"))
=======
	// Misc serve flags
	serveCmd.Flags().StringSlice("gin-trusted-proxies", []string{}, "Comma-separated list of IP addresses, like `\"192.168.1.1,10.0.0.1\"`. When running the Metadata Service behind something like a reverse proxy or load balancer, you may need to set this so that gin's `(*Context).ClientIP()` method returns a value provided by the proxy in a header like `X-Forwarded-For`.")
	viperBindFlag("gin.trustedproxies", serveCmd.Flags().Lookup("gin-trusted-proxies"))
>>>>>>> e71297f2
}

func serve(ctx context.Context) {
	db := initTracingAndDB()

	logger.Infow("starting metadata server", "address", viper.GetString("listen"))

	lookupClient, err := getLookupClient(ctx)
	if err != nil {
		logger.Fatalw("error getting lookup service client", "error", err)
	}

	hs := &httpsrv.Server{
		Logger: logger.Desugar(),
		Listen: viper.GetString("listen"),
		Debug:  viper.GetBool("logging.debug"),
		DB:     db,
		AuthConfig: ginjwt.AuthConfig{
			Enabled:       viper.GetBool("oidc.enabled"),
			Audience:      viper.GetString("oidc.audience"),
			Issuer:        viper.GetString("oidc.issuer"),
			JWKSURI:       viper.GetString("oidc.jwksuri"),
			LogFields:     viper.GetStringSlice("oidc.log"), // TODO: We don't seem to be grabbing this from config?
			RolesClaim:    viper.GetString("oidc.claims.roles"),
			UsernameClaim: viper.GetString("oidc.claims.username"),
		},
<<<<<<< HEAD
		LookupEnabled: viper.GetBool("lookup.enabled"),
		LookupClient:  lookupClient,
=======
		TrustedProxies: viper.GetStringSlice("gin.trustedproxies"),
>>>>>>> e71297f2
	}

	if err := hs.Run(); err != nil {
		logger.Fatalw("failed starting metadata server", "error", err)
	}
}

func getLookupClient(ctx context.Context) (*lookup.ServiceClient, error) {
	if viper.GetBool("lookup.enabled") {
		oauthConfig := clientcredentials.Config{
			ClientID:       viper.GetString("lookup.oidc.clientid"),
			ClientSecret:   viper.GetString("lookup.oidc.clientsecret"),
			TokenURL:       viper.GetString("lookup.oidc.issuer"),
			Scopes:         viper.GetStringSlice("lookup.oidc.scopes"),
			EndpointParams: url.Values{"audience": []string{viper.GetString("lookup.oidc.audience")}},
		}

		return lookup.NewClient(logger.Desugar(), viper.GetString("lookup.basepath"), oauthConfig.Client(ctx))
	}

	return nil, nil
}<|MERGE_RESOLUTION|>--- conflicted
+++ resolved
@@ -77,7 +77,6 @@
 	serveCmd.Flags().String("oidc-username-claim", "", "additional fields to output in logs from the JWT token, ex (email)")
 	viperBindFlag("oidc.claims.username", serveCmd.Flags().Lookup("oidc-username-claim"))
 
-<<<<<<< HEAD
 	// Lookup Service Flags
 	serveCmd.Flags().Bool("lookup-enabled", false, "Use the lookup client to attempt to fetch metadata or userdata from an upstream source when it is not cached locall for the instance")
 	viperBindFlag("lookup.enabled", serveCmd.Flags().Lookup("lookup-enabled"))
@@ -99,11 +98,10 @@
 
 	serveCmd.Flags().StringSlice("lookup-oidc-scopes", []string{"metadata:read:metadata", "metadata:read:userdata"}, "OIDC JWT scopes for lookup service")
 	viperBindFlag("lookup.oidc.scopes", serveCmd.Flags().Lookup("lookup-oidc-scopes"))
-=======
+
 	// Misc serve flags
 	serveCmd.Flags().StringSlice("gin-trusted-proxies", []string{}, "Comma-separated list of IP addresses, like `\"192.168.1.1,10.0.0.1\"`. When running the Metadata Service behind something like a reverse proxy or load balancer, you may need to set this so that gin's `(*Context).ClientIP()` method returns a value provided by the proxy in a header like `X-Forwarded-For`.")
 	viperBindFlag("gin.trustedproxies", serveCmd.Flags().Lookup("gin-trusted-proxies"))
->>>>>>> e71297f2
 }
 
 func serve(ctx context.Context) {
@@ -130,12 +128,9 @@
 			RolesClaim:    viper.GetString("oidc.claims.roles"),
 			UsernameClaim: viper.GetString("oidc.claims.username"),
 		},
-<<<<<<< HEAD
-		LookupEnabled: viper.GetBool("lookup.enabled"),
-		LookupClient:  lookupClient,
-=======
 		TrustedProxies: viper.GetStringSlice("gin.trustedproxies"),
->>>>>>> e71297f2
+		LookupEnabled:  viper.GetBool("lookup.enabled"),
+		LookupClient:   lookupClient,
 	}
 
 	if err := hs.Run(); err != nil {
